--- conflicted
+++ resolved
@@ -459,13 +459,7 @@
 def cholesky(a):
     # NOTE: Assumes that the matrix is symmetric.
     if a.cholesky is None:
-<<<<<<< HEAD
         a.cholesky = B.matmul(a.left, B.cholesky(matrix(a.middle)))
-=======
-        m = matrix(a.middle)
-        m = 0.5 * (m + m.T)
-        a.cholesky = B.matmul(a.left, B.cholesky(m))
->>>>>>> 7e83c907
     return a.cholesky
 
 
@@ -620,59 +614,37 @@
 def inverse(a): return Diagonal(1 / B.diag(a), *reversed(B.shape(a)))
 
 
-@B.inverse.extend(Woodbury)
-def inverse(a):
+@B.inverse.extend_multi((Woodbury,), (Woodbury, bool))
+def inverse(a, lr_psd=True):
     # Use the Woodbury matrix identity.
     if a.inverse is None:
         inv_diag = B.inverse(a.diag)
-        a.inverse = inv_diag - \
-                    LowRank(left=B.matmul(inv_diag, a.lr.left),
-                            right=B.matmul(inv_diag, a.lr.right),
-                            middle=B.inverse(B.schur(a)))
-    return a.inverse
-
-
-@B.inverse2.extend(Woodbury)
-def inverse2(a):
-    # Use the Woodbury matrix identity.
-    if a.inverse is None:
-        inv_diag = B.inverse(a.diag)
-        a.inverse = inv_diag + \
-                    LowRank(left=B.matmul(inv_diag, a.lr.left),
-                            right=B.matmul(inv_diag, a.lr.right),
-                            middle=B.inverse(B.schur2(a)))
+        lr = LowRank(left=B.matmul(inv_diag, a.lr.left),
+                     right=B.matmul(inv_diag, a.lr.right),
+                     middle=B.inverse(B.schur(a)))
+        a.inverse = inv_diag - lr if lr_psd else inv_diag + lr
     return a.inverse
 
 
 @B.lr_diff.extend(LowRank, LowRank)
 def lr_diff(a, b):
-    # chol_a = B.cholesky(matrix(a.m))
-    # chol_b = B.cholesky(matrix(b.m))
-    # a = LowRank(left=B.matmul(a.l, chol_a), right=B.matmul(a.r, chol_a))
-    # b = LowRank(left=B.matmul(b.l, chol_b), right=B.matmul(b.r, chol_b))
-    print('LRDIFF:')
-    print('a', B.shape(a.l), B.shape(a.m), B.shape(a.r))
-    print('b', B.shape(b.l), B.shape(b.m), B.shape(b.r))
+    """Subtract two low-rank matrices, forcing the resulting middle part to
+    be positive definite if the result is so.
+
+    Args:
+        a (:class:`.matrix.LowRank`): `a`.
+        b (:class:`.matrix.LowRank`): `b`.
+
+    Returns:
+        :class:`.matrix.LowRank`: Difference between `a` and `b`.
+    """
     diff = a - b
-    n = B.shape(a.left)[1]
-    print('diff', B.shape(diff.l), B.shape(diff.m), B.shape(diff.r))
-
-    # Left:
-    u, s, v = B.svd(diff.left)
-    ul, sl, vl = u[:, :n], s[:n], v[:, :n]
-    ul, sl, vl = u, s, v
-
-    # Right:
-    u, s, v = B.svd(diff.right)
-    ur, sr, vr = u[:, :n], s[:n], v[:, :n]
-    ur, sr, vr = u, s, v
-
-    m = B.matmul(Diagonal(sl),
-                 B.matmul(vl, diff.m, vr, tr_a=True),
-                 Diagonal(sr))
-    print('result for m', B.shape(m))
-    print('DONE')
-    return LowRank(left=ul, right=ur, middle=m)
+    ul, sl, vl = B.svd(diff.left)
+    ur, sr, vr = B.svd(diff.right)
+    middle = B.matmul(Diagonal(sl),
+                      B.matmul(vl, diff.m, vr, tr_a=True),
+                      Diagonal(sr))
+    return LowRank(left=ul, right=ur, middle=middle)
 
 
 @B.inverse.extend(LowRank)
@@ -772,153 +744,39 @@
     return dense(B.subtract(a, B.qf(c, b, d)))
 
 
-@B.schur.extend(Woodbury)
-def schur(a):
+@B.schur.extend(Woodbury, [bool])
+def schur(a, lr_psd=True):
     if a.schur is None:
-        a.schur = B.inverse(a.lr.middle) + \
-                  B.matmul(a.lr.right, B.inverse(a.diag), a.lr.left, tr_a=True)
+        inv_middle = B.inverse(a.lr.middle)
+        prod = B.matmul(a.lr.right, B.inverse(a.diag), a.lr.left, tr_a=True)
+        a.schur = inv_middle + prod if lr_psd else inv_middle - prod
     return a.schur
-
-
-@B.schur2.extend(Woodbury)
-def schur2(a):
-    if a.schur is None:
-        a.schur = B.inverse(-a.lr.middle) - \
-                  B.matmul(a.lr.right, B.inverse(a.diag), a.lr.left, tr_a=True)
-    return a.schur
-
-
-# @B.schur.extend(Woodbury, Woodbury, Woodbury, Woodbury)
-# def schur(a, b, c, d):
-#     # if B.mean(B.abs(dense(b) - dense(d))) > 1e-6:
-#     #     print('There we go cheat... with this:')
-#     #     for x in [a, b, c, d]:
-#     #         print(B.shape(x.lr.l), B.shape(x.lr.m), B.shape(x.lr.r))
-#     #     res = a - B.matmul(b, B.inverse(c), d, tr_a=True)
-#     #     print(res, B.shape(res.lr.l), B.shape(res.lr.m), B.shape(res.lr.r))
-#     #     return res
-#     # Assumptions:
-#     #   - b.lr.middle = d.lr.middle
-#     #   - b.lr.l = b.lr.r
-#     print('There we go... with this:')
-#     for x in [a, b, c, d]:
-#         print(B.shape(x.lr.l), B.shape(x.lr.m), B.shape(x.lr.r))
-#     print('All good? Then go!')
-#
-#     # Split `c` and `a`.
-#     y, m = b.lr.l, b.lr.middle
-#     lr_a = LowRank(left=b.lr.r, right=d.lr.r, middle=m)
-#     lr_c = LowRank(left=b.lr.l, right=d.lr.l, middle=m)
-#     print('lr_a', B.shape(lr_a.l), B.shape(lr_a.m), B.shape(lr_a.r))
-#     k1 = a.diag + B.lr_diff(a.lr, lr_a)
-#     k2 = c.diag + B.lr_diff(c.lr, lr_c)
-#     # print('k1 eigs:', B.eig(k1.lr.m)[0])
-#     # print('k2 eigs:', B.eig(k2.lr.m)[0])
-#     #
-#     # if np.any(B.eig(k1.lr.m)[0] < -1e-2):
-#     #     raise RuntimeError
-#
-#     # Precompute quantities that we'll reuse.
-#     ik2 = B.inverse(k2)
-#     print(m)
-#     print('m before inversion eigs:', B.eig(m)[0])
-#     icore = B.inverse(m) + B.matmul(y, ik2, y, tr_a=True)
-#     core = B.inverse(icore)
-#     p = B.matmul(y, ik2, y, tr_a=True)
-#
-#     # Construct blocks of the middle of the low-rank part.
-#     m11 = m - B.matmul(m, B.matmul(y, B.inverse(c), y, tr_a=True), m)
-#     m12 = B.matmul(core, p, m) - m
-#     m22 = core
-#
-#     # Assemble the middle of the low-rank part.
-#     middle = B.concat2d([m11, m12], [B.transpose(m12), m22])
-#     eigs = B.eig(middle)[0]
-#     print('middle eigs:', eigs)
-#
-#     # Compute left and right of the low-rank part.
-#     left = B.concat([lr_a.l, dense(B.matmul(b.diag.T, ik2, y))], axis=1)
-#     right = B.concat([lr_a.r, dense(B.matmul(d.diag.T, ik2, y))], axis=1)
-#
-#     # Assemble result.
-#     res = k1 - \
-#           B.matmul(b.diag.T, ik2, d.diag) + \
-#           LowRank(left=left, right=right, middle=middle)
-#
-#     print('!!!!!!!!!!! done with this:')
-#     print(res, B.shape(res.lr.l), B.shape(res.lr.m), B.shape(res.lr.r))
-#
-#     return res
 
 
 @B.schur.extend(Woodbury, Woodbury, Woodbury, Woodbury)
 def schur(a, b, c, d):
+    return B.schur.invoke(object, object, Woodbury, object)(a, b, c, d)
+
+    # NOTE: This implementation is currently unsound.
+
     ic = B.inverse(c)
-
-    part1 = a
-    part2 = B.matmul(b.diag.T, ic, d.diag)
-    print('p1 shape:', B.shape(part1))
-    print('p2 shape:', B.shape(part2))
+    part = B.matmul(b.diag.T, ic, d.diag)
 
     left = B.concat([b.lr.r, dense(B.matmul(b.diag.T, ic, d.lr.l))], axis=1)
     right = B.concat([d.lr.r, dense(B.matmul(d.diag.T, ic, b.lr.l))], axis=1)
 
-    m11 = B.matmul(B.matmul(b.lr.l, b.lr.m), ic, B.matmul(d.lr.l, d.lr.m),
-                   tr_a=True)
+    m11 = B.matmul(B.matmul(b.lr.l, b.lr.m),
+                   ic,
+                   B.matmul(d.lr.l, d.lr.m), tr_a=True)
     m12 = B.transpose(b.lr.m)
     m21 = d.lr.m
     m22 = B.zeros([B.shape(m21)[0], B.shape(m12)[1]], dtype=B.dtype(m12))
 
     middle = B.concat2d([m11, m12], [m21, m22])
 
-    lr = LowRank(left=left, right=right, middle=middle)
-
-
-    res_lr = B.lr_diff(B.lr_diff(part1.lr, part2.lr), lr)
-
-
-    res_diag = part1.diag + part2.diag
-    res = res_lr + res_diag
-
-    if B.shape(res)[0] == B.shape(res)[1]:
-        min_eig = B.min(B.real(B.eig(res.lr.m)[0]))
-        print('eigs res lr:', min_eig)
-        if min_eig < -1e-2:
-            raise RuntimeError
-    return res
-
-
-
-@B.schur2.extend(Woodbury, Woodbury, Woodbury, Woodbury)
-def schur(a, b, c, d):
-    # IMPORTANT: Compatibility is assumed here, which may or may not be true in
-    # most cases. This needs to be further investigated.
-
-    # The inverse of `c` has bits that we can use and reuse.
-    ic = B.inverse(c)
-    nicm = -ic.lr.m  # _N_egative _i_nverse `c` _m_iddle.
-
-    # Compute blocks of the middle of the low-rank part.
-    m11 = a.lr.m - \
-          B.matmul(b.lr.m, B.matmul(b.lr.l, ic, d.lr.l, tr_a=True), d.lr.m)
-    m12 = B.matmul(b.lr.m, B.matmul(b.lr.l, ic.lr.l, nicm, tr_a=True)) - \
-          b.lr.m
-    m21 = B.matmul(B.matmul(nicm, ic.lr.r, d.lr.l, tr_b=True), d.lr.m) - \
-          d.lr.m
-    m22 = nicm
-
-    # Assemble the middle of the low-rank part.
-    middle = B.concat2d([m11, m12], [m21, m22])
-
-    # Compute left and right of the low-rank part.
-    left = B.concat([a.lr.l, B.matmul(b.diag.T, ic.diag, d.lr.l)], axis=1)
-    right = B.concat([a.lr.r, B.matmul(d.diag.T, ic.diag, b.lr.l)], axis=1)
-
-    # Assemble result.
-    diag = a.diag - B.matmul(b.diag.T, ic.diag, d.diag)
-    lr = LowRank(left=left, right=right, middle=middle)
-
-    return diag + lr
+    return a.diag - part.diag + \
+           B.lr_diff(B.lr_diff(a.lr, part.lr),
+                     LowRank(left=left, right=right, middle=middle))
 
 
 @B.convert.extend(LowRank, Woodbury)
